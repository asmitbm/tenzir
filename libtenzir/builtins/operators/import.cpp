--- conflicted
+++ resolved
@@ -35,7 +35,6 @@
       ctrl.abort(result.error());
       co_return;
     }
-<<<<<<< HEAD
     auto stream = std::move(*result);
     auto total_events = size_t{0};
     for (auto&& slice : input) {
@@ -44,29 +43,6 @@
           ec::unspecified,
           fmt::format("unexpected import stream end: {}", stream.error())));
         co_return;
-=======
-    co_yield {};
-    auto [importer] = std::move(*components);
-    auto num_events = uint64_t{};
-    auto source = caf::detail::make_stream_source<import_source_driver>(
-      &ctrl.self(), input, num_events, ctrl);
-    // TODO: Properly name the import for logging; maybe we can expose the
-    // pipeline name via the control plane for that?
-    source->add_outbound_path(importer,
-                              std::make_tuple(std::string{"import operator"}));
-    for (const auto& plugin : plugins::get<analyzer_plugin>()) {
-      // We can safely assert that the analyzer was already initialized. The
-      // pipeline API guarantees that remote operators run after the node was
-      // successfully initialized, which implies that analyzers have been
-      // initialized as well.
-      auto analyzer = plugin->analyzer();
-      TENZIR_ASSERT(analyzer);
-      source->add_outbound_path(analyzer);
-    }
-    while (input.unsafe_current() != input.end()) {
-      if (source->generate_messages()) {
-        source->out().emit_batches();
->>>>>>> 7fcc3d07
       }
       if (slice.rows() == 0) {
         co_yield {};
@@ -84,31 +60,26 @@
     while (not stream.has_ended()) {
       co_yield {};
     }
-<<<<<<< HEAD
     if (auto err = stream.error()) {
       ctrl.abort(std::move(err));
       co_return;
     }
-=======
-    source->out().fan_out_flush();
-    source->out().force_emit_batches();
-    source->stop();
+    // TODO: Integrate this into `import_stream`.
     // We yield once to the scheduler as the stream flushing only takes effect
     // then.
-    co_yield {};
-    // We implicitly flush at the importer.
-    ctrl.self()
-      .request(importer, caf::infinite, atom::flush_v)
-      .await(
-        []() {
-          // nop
-        },
-        [&](const caf::error& err) {
-          diagnostic::error("failed to flush import: {}", err)
-            .emit(ctrl.diagnostics());
-        });
-    co_yield {};
->>>>>>> 7fcc3d07
+    // co_yield {};
+    // // We implicitly flush at the importer.
+    // ctrl.self()
+    //   .request(importer, caf::infinite, atom::flush_v)
+    //   .await(
+    //     []() {
+    //       // nop
+    //     },
+    //     [&](const caf::error& err) {
+    //       diagnostic::error("failed to flush import: {}", err)
+    //         .emit(ctrl.diagnostics());
+    //     });
+    // co_yield {};
     const auto elapsed = std::chrono::steady_clock::now() - start_time;
     const auto rate
       = static_cast<double>(total_events)
