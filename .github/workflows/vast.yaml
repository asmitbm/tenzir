name: VAST
on:
  workflow_dispatch:
    inputs:
      arguments:
        description: "Additional arguments to pass, e.g., `--with-plugin=<path/to/plugin>` or `-D<CMake Option>`"
        required: false
        default: ""
  push:
    branches:
      - master
      - v*
  pull_request:
    types:
      - opened
      - synchronize
  release:
    types:
      - published

# This section defines how the VAST action is enqueued.
concurrency:
  # Wait for in-progress runs of this action for the same branch to finish
  # before starting, ensuring that a branch is only built once at a time. This
  # has a double-purpose: It ensures that caches are always able to pick up work
  # from previous builds of the same branch, and it rate-limits the CI to ensure
  # it's running smoothly for all users.
  group: ${{ github.workflow }}-${{ github.ref }}
  # Cancel all in-progress runs of this action for the same pull request.
  cancel-in-progress: ${{ github.event_name == 'pull_request' }}

env:
  CCACHE_MAXSIZE: "5G"

jobs:
  determine-version:
    name: Determine Version
    runs-on: ubuntu-20.04
    outputs:
      build-version: ${{ steps.determine-version.outputs.build-version }}
      build-version-short: ${{ steps.determine-version.outputs.build-version-short }}
      release-version: ${{ steps.determine-version.outputs.release-version }}
    steps:
      - name: Checkout
        uses: actions/checkout@v3
        with:
          fetch-depth: 0
      - name: Fetch Tags
        run: git fetch origin +refs/tags/*:refs/tags/*
      - name: Determine Version
        id: determine-version
        run: |
          build_version="$(git describe --abbrev=10 --long --dirty --match='v[0-9]*')"
          build_version_short="$(git describe --abbrev=10 --match='v[0-9]*')"
          release_version="$(git describe --abbrev=0 --match='v[0-9]*')"
          echo "::set-output name=build-version::${build_version}"
          echo "::set-output name=build-version-short::${build_version_short}"
          echo "::set-output name=release-version::${release_version}"

  changelog:
    if: github.event_name == 'pull_request' || (github.event_name == 'push' && github.ref == 'refs/heads/master')
    name: Changelog
    runs-on: ubuntu-20.04
    container: debian:bullseye-slim
    steps:
      - name: Install Dependencies
        run: |
          apt-get update
          apt-get -y install \
            build-essential \
            ca-certificates \
            flatbuffers-compiler-dev \
            g++-10 \
            gcc-10 \
            git \
            gnupg2 \
            jq \
            libflatbuffers-dev \
            libfmt-dev \
            libpcap-dev tcpdump \
            libsimdjson-dev \
            libspdlog-dev \
            libssl-dev \
            libunwind-dev \
            libyaml-cpp-dev \
            libxxhash-dev \
            lsb-release \
            ninja-build \
            pkg-config \
            python3-dev \
            python3-pip \
            python3-venv \
            wget
          python3 -m pip install --upgrade pip
          python3 -m pip install --upgrade cmake
      - name: Checkout
        uses: actions/checkout@v3
        with:
          fetch-depth: 0
      - name: Fetch Submodules and Tags
        run: |
          auth_header="$(git config --local --get http.https://github.com/.extraheader)"
          git submodule sync --recursive
          git -c "http.extraheader=$auth_header" -c protocol.version=2 submodule update --init --force --recursive
          git fetch origin +refs/tags/*:refs/tags/*
      - name: Configure Build
        env:
          CC: gcc-10
          CXX: g++-10
        run: |
          cmake -B build \
            -DVAST_ENABLE_BUNDLED_CAF:BOOL=ON \
            -DVAST_ENABLE_SKIP_AFTER_CHANGELOG_UPDATE:BOOL=ON
      - name: Generate CHANGELOG.md
        run: |
          cmake --build build --target changelog
      - name: Upload CHANGELOG.md
        uses: actions/upload-artifact@v3
        with:
          name: CHANGELOG.md
          path: build/CHANGELOG.md
      - name: Check CHANGELOG.md
        if: github.event_name == 'pull_request'
        run: |
          alias is_unchanged="git diff --exit-code $(git merge-base 'origin/${{ github.event.pull_request.base.ref }}' HEAD) --"
          if is_unchanged cmake/VASTVersionFallback.cmake; then
            # CHANGELOG.md must not be modified in non-release PRs, unless the
            # template also changed.
            is_unchanged CHANGELOG.md || ! is_unchanged cmake/VASTChangelog.cmake.in
          elif is_unchanged .github/workflows/changelog-override.md; then
            # CHANGELOG.md must be modified in release PRs
            ! is_unchanged CHANGELOG.md
            # Check whether the updated CHANGELOG.md is correct
            cmake --build build --target update-changelog
            git diff-index --exit-code HEAD -- CHANGELOG.md
          fi

  website:
    needs: changelog
    if: github.event_name == 'pull_request' || (github.event_name == 'push' && github.ref == 'refs/heads/master')
    name: Website
    runs-on: ubuntu-latest
    steps:
      - name: Checkout
        uses: actions/checkout@v3
      - name: Delete existing CHANGELOG.md
        run:
          rm CHANGELOG.md
      - name: Download new CHANGELOG.md
        uses: actions/download-artifact@v3
        with:
          name: CHANGELOG.md
      - uses: actions/setup-node@v3
        with:
          node-version: 16.x
          cache-dependency-path: web/yarn.lock
          cache: yarn
      - name: Install dependencies
        working-directory: web
        run: yarn install --frozen-lockfile
      - name: Test build website
        working-directory: web
        run: yarn build
      - name: Deploy to GitHub Pages
        if: github.event_name == 'push' && github.ref == 'refs/heads/master'
        uses: peaceiris/actions-gh-pages@v3
        with:
          github_token: ${{ secrets.GITHUB_TOKEN }}
          publish_dir: web/build
          cname: vast.io
          user_name: tenzir-bot
          user_email: engineering@tenzir.com

  build-debian:
    needs:
      - determine-version
    if: github.event_name != 'workflow_dispatch'
    name: Debian ${{ matrix.configure.tag }} (${{ matrix.build.compiler }})
    runs-on: ubuntu-20.04
    container: debian:bullseye-slim
    strategy:
      fail-fast: false
      matrix:
        build:
          - extra-flags:
            compiler: GCC
            cc: gcc-10
            cxx: g++-10
        configure:
          - tag: Release
            flags: -DCMAKE_BUILD_TYPE:STRING=Release
            ci-flags: -DCMAKE_BUILD_TYPE:STRING=CI
    env:
      BUILD_DIR: build
      CC: ${{ matrix.build.cc }}
      CXX: ${{ matrix.build.cxx }}
      CCACHE_ABSSTDERR: true
      CCACHE_COMPRESS: true
      CCACHE_COMPRESSLEVEL: 6
      CCACHE_DIR: "${{ github.workspace }}/.ccache"
      CCACHE_HASH_DIR: true
      CCACHE_SLOPPINESS: "file_macro,time_macros"
      CCACHE_UNIFY: true
      CMAKE_CXX_COMPILER_LAUNCHER: ccache
      CMAKE_C_COMPILER_LAUNCHER: ccache
      CMAKE_GENERATOR: Ninja
      CMAKE_MAKE_PROGRAM: ninja
      DEBIAN_FRONTEND: noninteractive
      DOCKER_BUILDKIT: 1
    steps:
      - name: Install Dependencies
        run: |
          apt-get update
          apt-get -y install \
            apt-transport-https \
            build-essential \
            ca-certificates \
            ccache \
            curl \
            flatbuffers-compiler-dev \
            g++-10 \
            gcc-10 \
            git \
            gnupg2 gnupg-agent \
            jq \
            libcaf-dev \
            libflatbuffers-dev \
            libfmt-dev \
            libpcap-dev tcpdump \
            libsimdjson-dev \
            libspdlog-dev \
            libssl-dev \
            libunwind-dev \
            libyaml-cpp-dev \
            libxxhash-dev \
            lsb-release \
            ninja-build \
            pandoc \
            pkg-config \
            python3-dev \
            python3-pip \
            python3-venv \
            software-properties-common \
            wget
          # Apache Arrow (c.f. https://arrow.apache.org/install/)
          wget "https://apache.jfrog.io/artifactory/arrow/$(lsb_release --id --short | tr 'A-Z' 'a-z')/apache-arrow-apt-source-latest-$(lsb_release --codename --short).deb" && \
          apt-get -y install ./apache-arrow-apt-source-latest-$(lsb_release --codename --short).deb && \
          apt-get update
          apt-get -y install libarrow-dev libparquet-dev

          # install CMake from pip -- we need at least 3.17 in CI for CCache
          python3 -m pip install --upgrade pip
          python3 -m pip install --upgrade cmake

          cmake --version

      - uses: actions/checkout@v3
        with:
          fetch-depth: 0

      - name: Fetch Submodules and Tags
        run: |
          auth_header="$(git config --local --get http.https://github.com/.extraheader)"
          git submodule sync --recursive
          git -c "http.extraheader=$auth_header" -c protocol.version=2 submodule update --init --force --recursive
          git fetch origin +refs/tags/*:refs/tags/*

      - name: Configure Environment
        run: |
          PACKAGE_NAME="$(echo "vast-${{ needs.determine-version.outputs.build-version }}-$(uname -s)-${{ matrix.configure.tag }}-${{ matrix.build.compiler }}" | awk '{ print tolower($0) }')"
          PUBLISH_NAME="$(echo "vast-$(uname -s)-${{ matrix.configure.tag }}-${{ matrix.build.compiler }}" | awk '{ print tolower($0) }')"
          echo "PACKAGE_NAME=$PACKAGE_NAME" >> $GITHUB_ENV
          echo "PUBLISH_NAME=$PUBLISH_NAME" >> $GITHUB_ENV

      - name: Inject slug variables
        uses: rlespinasse/github-slug-action@v4

      - name: Fetch ccache Cache
        uses: pat-s/always-upload-cache@v3.0.1
        with:
          path: ${{ env.CCACHE_DIR }}
          key: ${{ github.workflow }}-Debian-${{ matrix.build.compiler }}-${{ matrix.configure.tag }}-${{ env.GITHUB_HEAD_REF_SLUG }}
          restore-keys: |
            ${{ github.workflow }}-Debian-${{ matrix.build.compiler }}-${{ matrix.configure.tag }}-${{ env.GITHUB_HEAD_REF_SLUG }}
            ${{ github.workflow }}-Debian-${{ matrix.build.compiler }}-${{ matrix.configure.tag }}-${{ env.GITHUB_BASE_REF_SLUG }}
            ${{ github.workflow }}-Debian-${{ matrix.build.compiler }}-${{ matrix.configure.tag }}-master
            ${{ github.workflow }}-Debian-${{ matrix.build.compiler }}-${{ matrix.configure.tag }}-

      - name: Configure
        run: |
          python3 --version
          python3 -m pip --version
          "$CC" --version
          "$CXX" --version
          ccache --version
          # Zero the cache statistics (but not the configuration options).
          ccache --zero-stats
          ccache --show-config
          cmake -B "$BUILD_DIR" \
            -DCMAKE_INSTALL_PREFIX:STRING="${PWD}/opt/vast" \
            -DCPACK_PACKAGE_FILE_NAME:STRING="$PACKAGE_NAME" \
            -DCPACK_GENERATOR:STRING=TGZ \
            -DVAST_PLUGINS:STRING="plugins/pcap" \
            -DVAST_ENABLE_BUNDLED_CAF:BOOL=OFF \
            -DVAST_ENABLE_DSCAT:BOOL=ON \
            -DVAST_ENABLE_LSVAST:BOOL=ON \
            -DVAST_ENABLE_MDX_REGENERATE:BOOL=ON \
            ${{ matrix.build.extra-flags }} \
            ${{ github.event_name == 'release' && matrix.configure.flags || matrix.configure.ci-flags }}

      - name: Compile All Targets
        run: |
          cmake --build "$BUILD_DIR" --target all --parallel --verbose

      - name: Show ccache Statistics
        run: |
          # Print statistics counter IDs and corresponding values.
          ccache --show-stats
          # Print statistics about cache compression.
          ccache --show-compression

      - name: Run Unit Tests
        env:
          CTEST_OUTPUT_ON_FAILURE: YES
        # --test-dir is not yet supported in the ctest version we're using here.
        working-directory: ${{ env.BUILD_DIR }}
        run: |
          ctest --parallel

      - name: Install
        run: |
          cmake --install "$BUILD_DIR"

      - name: Run Integration Tests
        run: |
          cmake --build "$BUILD_DIR" --target integration

      - name: Upload Integration Test Logs on Failure
        if: failure()
        uses: actions/upload-artifact@v3
        with:
          name: "vast-integration-test-debian-${{ matrix.build.compiler }}-${{ matrix.configure.tag }}"
          path: "${{ env.BUILD_DIR }}/vast/vast-integration-test"
          if-no-files-found: ignore

      - name: Package
        env:
          DESTDIR: $PWD
        run: |
          cmake --build "$BUILD_DIR" --target package

      - name: Upload Artifact to GitHub
        uses: actions/upload-artifact@v3
        with:
          name: "${{ env.PACKAGE_NAME }}.tar.gz"
          path: "${{ env.BUILD_DIR }}/${{ env.PACKAGE_NAME }}.tar.gz"

      - name: Configure GCS Credentials
        if: ${{ github.event_name == 'push' || github.event_name == 'release' }}
        uses: google-github-actions/setup-gcloud@v0
        with:
          service_account_key: ${{ secrets.GCP_SA_KEY }}
          export_default_credentials: true

      - name: Upload Artifact to GCS
        if: ${{ github.event_name == 'push' || github.event_name == 'release' }}
        run: |
          gsutil -m cp "$BUILD_DIR/$PACKAGE_NAME.tar.gz" "gs://${{ secrets.GCS_BUCKET }}"

      # This step ensures that assets from previous runs are cleaned up to avoid
      # failure of the next step (asset upload)
      - name: Delete existing Release Assets
        if: github.event_name == 'release'
        uses: mknejp/delete-release-assets@v1
        with:
          token: ${{ secrets.GITHUB_TOKEN }}
          tag: ${{ github.ref }}
          # don't fail if no previous assets exist.
          fail-if-no-assets: false
          # only delete assets when `tag` refers to a release
          fail-if-no-release: tru
          assets: "${{ env.PUBLISH_NAME }}.tar.gz"

      - name: Publish to GitHub Release
        if: github.event_name == 'release'
        uses: actions/upload-release-asset@v1
        env:
          GITHUB_TOKEN: ${{ secrets.GITHUB_TOKEN }}
        with:
          upload_url: ${{ github.event.release.upload_url }}
          asset_path: "${{ env.BUILD_DIR }}/${{ env.PACKAGE_NAME }}.tar.gz"
          # The asset names are constant so we can permanently link to
          # https://github.com/tenzir/vast/releases/latest/download/vast-debian-release-gcc.tar.gz
          # https://github.com/tenzir/vast/releases/latest/download/vast-debian-release-clang.tar.gz
          # for builds of the latest release.
          asset_name: "${{ env.PUBLISH_NAME }}.tar.gz"
          asset_content_type: application/gzip

      - name: Publish VAST.spdx to GitHub Release
        if: github.event_name == 'release'
        uses: actions/upload-release-asset@v1
        env:
          GITHUB_TOKEN: ${{ secrets.GITHUB_TOKEN }}
        with:
          upload_url: ${{ github.event.release.upload_url }}
          asset_path: "VAST.spdx"
          asset_name: "VAST.spdx"
          asset_content_type: text/plain

  build-macos:
    needs:
      - determine-version
    if: github.event_name != 'workflow_dispatch'
    name: macOS ${{ matrix.configure.tag }} (${{ matrix.build.compiler }})
    runs-on: macos-latest
    strategy:
      fail-fast: false
      matrix:
        build:
          - extra-flags:
            compiler: Clang
            cc: clang
            cxx: clang++
        configure:
          - tag: Release
            flags: -DCMAKE_BUILD_TYPE=Release
            ci-flags: -DCMAKE_BUILD_TYPE=CI
    env:
      BUILD_DIR: build
      CC: ${{ matrix.build.cc }}
      CXX: ${{ matrix.build.cxx }}
      CCACHE_ABSSTDERR: true
      CCACHE_COMPRESS: true
      CCACHE_COMPRESSLEVEL: 6
      CCACHE_DIR: "${{ github.workspace }}/.ccache"
      CCACHE_HASH_DIR: true
      CCACHE_SLOPPINESS: "file_macro,time_macros"
      CCACHE_UNIFY: true
      CMAKE_CXX_COMPILER_LAUNCHER: ccache
      CMAKE_C_COMPILER_LAUNCHER: ccache
      CMAKE_GENERATOR: Ninja
      CMAKE_MAKE_PROGRAM: ninja
    steps:
      - uses: actions/checkout@v3
        with:
          fetch-depth: 0

      - name: Fetch Submodules and Tags
        run: |
          auth_header="$(git config --local --get http.https://github.com/.extraheader)"
          git submodule sync --recursive
          git -c "http.extraheader=$auth_header" -c protocol.version=2 submodule update --init --force --recursive
          git fetch origin +refs/tags/*:refs/tags/*

      - name: Setup Python
        uses: actions/setup-python@v4
        with:
          python-version: "3.9"

      - name: Install Dependencies
        env:
          HOMEBREW_GITHUB_API_TOKEN: ${{ github.token }}
          HOMEBREW_NO_ANALYTICS: 1
          HOMEBREW_NO_INSTALL_CLEANUP: 1
          HOMEBREW_NO_AUTO_UPDATE: 1
        run: |
          brew --version
          brew install \
            apache-arrow \
            ccache \
            flatbuffers \
            fmt \
            gnu-sed \
            libpcap \
            libunwind-headers \
            llvm \
            ninja \
            openssl \
            pandoc \
            pkg-config \
            rsync \
            simdjson \
            spdlog \
            tcpdump \
            yaml-cpp \
            xxhash

      - name: Configure Environment
        run: |
          PACKAGE_NAME="$(echo "vast-${{ needs.determine-version.outputs.build-version }}-$(uname -s)-${{ matrix.configure.tag }}-${{ matrix.build.compiler }}" | awk '{ print tolower($0) }')"
          PUBLISH_NAME="$(echo "vast-$(uname -s)-${{ matrix.configure.tag }}-${{ matrix.build.compiler }}" | awk '{ print tolower($0) }')"
          echo "PACKAGE_NAME=$PACKAGE_NAME" >> $GITHUB_ENV
          echo "PUBLISH_NAME=$PUBLISH_NAME" >> $GITHUB_ENV

      - name: Setup Homebrew Clang
        if: matrix.build.compiler == 'Clang'
        run: |
          llvm_root="$(brew --prefix llvm)"
          echo "${llvm_root}/bin" >> $GITHUB_PATH
          echo "LDFLAGS=-Wl,-rpath,${llvm_root}" >> $GITHUB_ENV
          echo "CPPFLAGS=-isystem ${llvm_root}/include" >> $GITHUB_ENV
          echo "CXXFLAGS=-isystem ${llvm_root}/include/c++/v1" >> $GITHUB_ENV

      - name: Inject slug variables
        uses: rlespinasse/github-slug-action@v4

      - name: Fetch ccache Cache
        uses: pat-s/always-upload-cache@v3.0.1
        with:
          path: ${{ env.CCACHE_DIR }}
          key: ${{ github.workflow }}-macOS-${{ matrix.build.compiler }}-${{ matrix.configure.tag }}-${{ env.GITHUB_HEAD_REF_SLUG }}
          restore-keys: |
            ${{ github.workflow }}-macOS-${{ matrix.build.compiler }}-${{ matrix.configure.tag }}-${{ env.GITHUB_HEAD_REF_SLUG }}
            ${{ github.workflow }}-macOS-${{ matrix.build.compiler }}-${{ matrix.configure.tag }}-${{ env.GITHUB_BASE_REF_SLUG }}
            ${{ github.workflow }}-macOS-${{ matrix.build.compiler }}-${{ matrix.configure.tag }}-master
            ${{ github.workflow }}-macOS-${{ matrix.build.compiler }}-${{ matrix.configure.tag }}-

      - name: Configure
        run: |
          python --version
          pip --version
          "$CC" --version
          "$CXX" --version
          ccache --version
          # Zero the cache statistics (but not the configuration options).
          ccache --zero-stats
          ccache --show-config
          cmake -B "$BUILD_DIR" \
            -DCMAKE_INSTALL_PREFIX:STRING="${PWD}/opt/vast" \
            -DCPACK_PACKAGE_FILE_NAME:STRING="$PACKAGE_NAME" \
            -DCPACK_GENERATOR:STRING=TGZ \
            -DVAST_PLUGINS:STRING="plugins/pcap" \
            -DVAST_ENABLE_LSVAST:BOOL=ON \
            -DVAST_ENABLE_MDX_REGENERATE:BOOL=ON \
            -DVAST_ENABLE_DSCAT:BOOL=ON \
            -DVAST_ENABLE_BUNDLED_CAF:BOOL=ON \
            ${{ matrix.build.extra-flags }} \
            ${{ github.event_name == 'release' && matrix.configure.flags || matrix.configure.ci-flags }}

      - name: Compile All Targets
        run: |
          cmake --build "$BUILD_DIR" --target all --parallel --verbose

      - name: Show ccache Statistics
        run: |
          # Print statistics counter IDs and corresponding values.
          ccache --show-stats
          # Print statistics about cache compression.
          ccache --show-compression

      - name: Run Unit Tests
        env:
          CTEST_OUTPUT_ON_FAILURE: YES
        run: |
          ctest --test-dir "$BUILD_DIR" --parallel

      - name: Install
        run: |
          cmake --install "$BUILD_DIR"

      - name: Run Integration Tests
        run: |
          cmake --build "$BUILD_DIR" --target integration

      - name: Upload Integration Test Logs on Failure
        if: failure()
        uses: actions/upload-artifact@v3
        with:
          name: "vast-integration-test-macos-${{ matrix.build.compiler }}-${{ matrix.configure.tag }}"
          path: "${{ env.BUILD_DIR }}/vast/vast-integration-test"
          if-no-files-found: ignore

      - name: Package
        env:
          DESTDIR: $PWD
        run: |
          cmake --build "$BUILD_DIR" --target package

      - name: Upload Artifact to Github
        uses: actions/upload-artifact@v3
        with:
          name: "${{ env.PACKAGE_NAME }}.tar.gz"
          path: "${{ env.BUILD_DIR }}/${{ env.PACKAGE_NAME }}.tar.gz"

      # This step ensures that assets from previous runs are cleaned up to avoid
      # failure of the next step (asset upload)
      - name: Delete existing Release Assets
        if: github.event_name == 'release'
        uses: mknejp/delete-release-assets@v1
        with:
          token: ${{ secrets.GITHUB_TOKEN }}
          tag: ${{ github.ref }}
          # don't fail if no previous assets exist
          fail-if-no-assets: false
          # only delete assets when `tag` refers to a release
          fail-if-no-release: true
          assets: "${{ env.PUBLISH_NAME }}.tar.gz"

      - name: Publish to GitHub Release
        if: github.event_name == 'release'
        uses: actions/upload-release-asset@v1
        env:
          GITHUB_TOKEN: ${{ secrets.GITHUB_TOKEN }}
        with:
          upload_url: ${{ github.event.release.upload_url }}
          asset_path: "${{ env.BUILD_DIR }}/${{ env.PACKAGE_NAME }}.tar.gz"
          # https://github.com/tenzir/vast/releases/latest/download/vast-darwin-release-appleclang.tar.gz
          # for builds of the latest release.
          asset_name: "${{ env.PUBLISH_NAME }}.tar.gz"
          asset_content_type: application/gzip

  build-plugins:
    needs:
      - build-debian
      - determine-version
    if: github.event_name != 'workflow_dispatch'
    runs-on: ubuntu-20.04
    container: debian:bullseye-slim
    strategy:
      fail-fast: false
      matrix:
        plugin:
          - name: Example Analyzer
            target: example-analyzer
            path: examples/plugins/analyzer
            dependencies:
          - name: Example Pipeline Operator
            target: example-pipeline-operator
            path: examples/plugins/pipeline_operator
            dependencies:
          - name: Broker
            target: broker
            path: plugins/broker
            dependencies:
              - libbroker-dev
          - name: Sigma
            target: sigma
            path: plugins/sigma
          - name: Parquet
            target: parquet
            path: plugins/parquet
    env:
      INSTALL_DIR: "${{ github.workspace }}/_install"
      BUILD_DIR: "${{ github.workspace }}/_build"
      CC: "gcc"
      CXX: "g++"
      CMAKE_GENERATOR: Ninja
      CMAKE_MAKE_PROGRAM: ninja
      CTEST_OUTPUT_ON_FAILURE: YES
      DEBIAN_FRONTEND: noninteractive
      DESTDIR: "${{ github.workspace }}"
    name: ${{ matrix.plugin.name }} Plugin
    steps:
      - name: Install Dependencies
        run: |
          apt-get update
          apt-get -y install \
            ${{ join(matrix.plugin.dependencies, ' ') }} \
            apt-transport-https \
            build-essential \
            ca-certificates \
            curl \
            flatbuffers-compiler-dev \
            g++-10 \
            gcc-10 \
            git \
            gnupg2 gnupg-agent \
            jq \
            libcaf-dev \
            libflatbuffers-dev \
            libfmt-dev \
            libpcap-dev tcpdump \
            libsimdjson-dev \
            libspdlog-dev \
            libssl-dev \
            libunwind-dev \
            libyaml-cpp-dev \
            libxxhash-dev \
            lsb-release \
            ninja-build \
            python3-dev \
            python3-pip \
            python3-venv \
            software-properties-common \
            wget
          # Apache Arrow (c.f. https://arrow.apache.org/install/)
          wget "https://apache.jfrog.io/artifactory/arrow/$(lsb_release --id --short | tr 'A-Z' 'a-z')/apache-arrow-apt-source-latest-$(lsb_release --codename --short).deb" && \
          apt-get -y install ./apache-arrow-apt-source-latest-$(lsb_release --codename --short).deb && \
          apt-get update
          apt-get -y install libarrow-dev libparquet-dev
          # Install CMake from pip
          python3 -m pip install --upgrade pip
          python3 -m pip install --upgrade cmake
      - name: Checkout
        uses: actions/checkout@v3
        with:
          fetch-depth: 0
      - name: Fetch Submodules and Tags
        run: |
          auth_header="$(git config --local --get http.https://github.com/.extraheader)"
          git submodule sync --recursive
          git -c "http.extraheader=$auth_header" -c protocol.version=2 submodule update --init --force --recursive
          git fetch origin +refs/tags/*:refs/tags/*
      - name: Determine VAST Package Name
        id: configure
        run: |
          PACKAGE_NAME="$(echo "vast-${{ needs.determine-version.outputs.build-version }}-$(uname -s)-release-gcc" | awk '{ print tolower($0) }')"
          echo "PACKAGE_NAME=$PACKAGE_NAME" >> $GITHUB_ENV
      - name: Download VAST
        uses: actions/download-artifact@v3
        with:
          name: "${{ env.PACKAGE_NAME }}.tar.gz"
      - name: Install VAST
        run: |
          mkdir ${INSTALL_DIR}
          tar -C ${INSTALL_DIR} -xzvf "${PACKAGE_NAME}.tar.gz" --strip-components 1
          echo "${INSTALL_DIR}/bin" >> $GITHUB_PATH
      - name: Configure Build
        env:
          VAST_DIR: "${{ env.INSTALL_DIR }}"
        run: |
          python3 --version
          python3 -m pip --version
          cmake --version
          cmake -S '${{ matrix.plugin.path }}' -B "$BUILD_DIR"
      - name: Build
        run: |
          cmake --build "$BUILD_DIR" --target all --parallel
      - name: Run Unit Tests
        env:
          CTEST_OUTPUT_ON_FAILURE: 1
        # --test-dir is not yet supported in the ctest version we're using here.
        working-directory: ${{ env.BUILD_DIR }}
        run: |
          ctest --parallel
      - name: Run Integration Tests
        id: integration_tests
        # We intentionally run the plugin integration tests before
        # installing, because that is a use-case we want to explicitly
        # support for easier plugin development.
        run: |
          cmake --build "$BUILD_DIR" --target integration
      - name: Install
        run: |
          cmake --install "$BUILD_DIR"
      - name: Upload Integration Test Logs on Failure
        if: failure()
        uses: actions/upload-artifact@v3
        with:
          name: "vast-${{ matrix.plugin.target }}-integration-test"
          path: "${{ env.BUILD_DIR }}/vast-${{ matrix.plugin.target }}-integration-test"
          if-no-files-found: ignore
      - name: Install
        run: |
          cmake --install "$BUILD_DIR" --prefix "$INSTALL_DIR"

  build-docker:
    needs:
      - determine-version
    if: github.event_name != 'workflow_dispatch'
    name: Docker
    runs-on: ubuntu-20.04
    env:
      DOCKER_BUILDKIT: 1
      # We explicitly disable SSE instructions here: The CI runners support it,
      # but we want to support our prebuilt Docker images on older machines as
      # well.
      VAST_BUILD_OPTIONS: >-
        -D VAST_ENABLE_AVX_INSTRUCTIONS:BOOL=OFF
        -D VAST_ENABLE_AVX2_INSTRUCTIONS:BOOL=OFF
    steps:
      - uses: actions/checkout@v3
        with:
          fetch-depth: 0
      - name: Fetch Submodules and Tags
        run: |
          auth_header="$(git config --local --get http.https://github.com/.extraheader)"
          git submodule sync --recursive
          git -c "http.extraheader=$auth_header" -c protocol.version=2 submodule update --init --force --recursive
          git fetch origin +refs/tags/*:refs/tags/*
      - name: Set VAST and Plugin Versions
        run: |
          # Since the Docker build does not have the Git context, we set
          # version fallbacks manually here.
          vast_tag="${{ needs.determine-version.outputs.build-version }}"
          VAST_BUILD_OPTIONS="${VAST_BUILD_OPTIONS} -DVAST_VERSION_TAG:STRING=${vast_tag}"
          for plugin in $(ls plugins); do
            var="VAST_PLUGIN_${plugin^^}_REVISION"
            value="g$(git rev-list --abbrev-commit --abbrev=10 -1 HEAD -- "plugins/${plugin}")"
            VAST_BUILD_OPTIONS="${VAST_BUILD_OPTIONS} -D${var}:STRING=${value}"
          done
          echo "VAST_BUILD_OPTIONS=${VAST_BUILD_OPTIONS}" >> $GITHUB_ENV
      - name: Build Dependencies Docker Image
        run: |
          docker build . -t tenzir/vast-deps:latest --target dependencies \
            --build-arg VAST_BUILD_OPTIONS="${VAST_BUILD_OPTIONS}"
      - name: Build Development Docker Image
        run: |
          docker build . -t tenzir/vast-dev:latest --target development \
            --build-arg VAST_BUILD_OPTIONS="${VAST_BUILD_OPTIONS}"
      - name: Build Production Docker Image
        run: |
          docker build . -t tenzir/vast:latest --target production \
            --build-arg VAST_BUILD_OPTIONS="${VAST_BUILD_OPTIONS}"
      - name: Login to Docker Hub
        if: ${{ github.event_name == 'push' || github.event_name == 'release' }}
        uses: docker/login-action@v2
        with:
          username: ${{ secrets.DOCKERHUB_USER }}
          password: ${{ secrets.DOCKERHUB_PASSWORD }}
      - name: Publish Dependencies Docker Image
        if: ${{ github.event_name == 'push' || github.event_name == 'release' }}
        run: |
          docker push tenzir/vast-deps:latest
          docker tag tenzir/vast-deps:latest "tenzir/vast-deps:${GITHUB_SHA}"
          docker push "tenzir/vast-deps:${GITHUB_SHA}"
          if [[ "$GITHUB_EVENT_NAME" == "release" ]]; then
            release_tag="${{ needs.determine-version.outputs.release-version }}"
            docker tag tenzir/vast-deps:latest "tenzir/vast-deps:${release_tag}"
            docker push "tenzir/vast-deps:${release_tag}"
          fi
      - name: Publish Development Docker Image
        if: ${{ github.event_name == 'push' || github.event_name == 'release' }}
        run: |
          docker push tenzir/vast-dev:latest
          docker tag tenzir/vast-dev:latest "tenzir/vast-dev:${GITHUB_SHA}"
          docker push "tenzir/vast-dev:${GITHUB_SHA}"
          if [[ "$GITHUB_EVENT_NAME" == "release" ]]; then
            release_tag="${{ needs.determine-version.outputs.release-version }}"
            docker tag tenzir/vast-dev:latest "tenzir/vast-dev:${release_tag}"
            docker push "tenzir/vast-dev:${release_tag}"
          fi
      - name: Publish Production Docker Image
        if: ${{ github.event_name == 'push' || github.event_name == 'release' }}
        run: |
          docker push tenzir/vast:latest
          docker tag tenzir/vast:latest "tenzir/vast:${GITHUB_SHA}"
          docker push "tenzir/vast:${GITHUB_SHA}"
          if [[ "$GITHUB_EVENT_NAME" == "release" ]]; then
            release_tag="${{ needs.determine-version.outputs.release-version }}"
            docker tag tenzir/vast:latest "tenzir/vast:${release_tag}"
            docker push "tenzir/vast:${release_tag}"
          fi

  build-nix:
    needs:
<<<<<<< HEAD
=======
      - cancel-previous-runs
>>>>>>> 7a6d9f3f
      - determine-version
    name: Nix Static (${{ matrix.nix.target }})
    runs-on: ubuntu-20.04
    strategy:
      fail-fast: false
      matrix:
        nix:
          - target: "vast"
            build-options: >-
              -DVAST_ENABLE_AVX_INSTRUCTIONS:BOOL=OFF
              -DVAST_ENABLE_AVX2_INSTRUCTIONS:BOOL=OFF
          - target: "vast-ci"
            build-options: >-
              -DVAST_ENABLE_AUTO_VECTORIZATION:BOOL=OFF
    env:
      BUILD_DIR: build
    steps:
      - name: Checkout
        uses: actions/checkout@v3
        with:
          fetch-depth: 0

      - name: Install Nix
        uses: cachix/install-nix-action@v17
        with:
          nix_path: nixpkgs=channel:nixos-unstable

      - name: Setup Cachix
        uses: cachix/cachix-action@v10
        with:
          name: vast
          signingKey: "${{ secrets.CACHIX_VAST_SIGNING_KEY }}"

      - name: Build Static Binary
        env:
          STATIC_BINARY_TARGET: ${{ matrix.nix.target }}
          VAST_BUILD_VERSION: ${{ needs.determine-version.outputs.build-version }}
          VAST_BUILD_VERSION_SHORT: ${{ needs.determine-version.outputs.build-version-short }}
        run: |
          nix develop .#staticShell -c ./nix/static-binary.sh  ${{ github.event.inputs.arguments }} \
            ${{ matrix.nix.build-options }}

      - name: Create Paths
        id: create_paths
        run: |
          ARTIFACT_NAME=$(ls "${BUILD_DIR}" | grep "${{ matrix.nix.target }}.*.tar.gz")
          echo "::set-output name=artifact_name::${ARTIFACT_NAME}"

      - name: Upload Artifact to Github
        uses: actions/upload-artifact@v3
        with:
          name: "${{ steps.create_paths.outputs.artifact_name }}"
          path: "${{ env.BUILD_DIR }}/${{ steps.create_paths.outputs.artifact_name }}"

      - name: Setup Python
        uses: actions/setup-python@v4
        with:
          python-version: "3.9"

      - name: Configure GCS Credentials
        if: ${{ github.event_name == 'push' || github.event_name == 'release' }}
        uses: google-github-actions/setup-gcloud@v0
        with:
          service_account_key: ${{ secrets.GCP_SA_KEY }}
          export_default_credentials: true

      - name: Upload Artifact to GCS (push)
        if: github.event_name == 'push'
        env:
          PUBLIC_GCS_BUCKET: tenzir-public-data
          STATIC_BINARY_FOLDER: vast-static-builds
        run: |
          gsutil cp "${{ env.BUILD_DIR }}/${{ steps.create_paths.outputs.artifact_name }}" "gs://${{ env.PUBLIC_GCS_BUCKET }}/${{ env.STATIC_BINARY_FOLDER }}/${{ steps.create_paths.outputs.artifact_name }}"
          gsutil cp "gs://${{ env.PUBLIC_GCS_BUCKET }}/${{ env.STATIC_BINARY_FOLDER }}/${{ steps.create_paths.outputs.artifact_name }}" "gs://${{ env.PUBLIC_GCS_BUCKET }}/${{ env.STATIC_BINARY_FOLDER }}/${{ matrix.nix.target }}-static-latest.tar.gz"

      - name: Upload Artifact to GCS (release)
        if: github.event_name == 'release'
        env:
          PUBLIC_GCS_BUCKET: tenzir-public-data
          STATIC_BINARY_FOLDER: vast-static-builds
        run: |
          RELEASE_MONTH=$(echo "${{ steps.create_paths.outputs.artifact_name }}" | cut -d"-" -f2)
          gsutil cp "${{ env.BUILD_DIR }}/${{ steps.create_paths.outputs.artifact_name }}" "gs://${{ env.PUBLIC_GCS_BUCKET }}/${{ env.STATIC_BINARY_FOLDER }}/${{ matrix.nix.target }}-${RELEASE_MONTH}-static-latest.tar.gz"

      # This step ensures that assets from previous runs are cleaned up to avoid
      # failure of the next step (asset upload)
      - name: Delete Release Assets
        if: github.event_name == 'release'
        uses: mknejp/delete-release-assets@v1
        with:
          token: ${{ secrets.GITHUB_TOKEN }}
          tag: ${{ github.ref }}
          # don't fail if no previous assets exist
          fail-if-no-assets: false
          # only delete assets when `tag` refers to a release
          fail-if-no-release: true
          assets: "${{ matrix.nix.target }}-linux-static.tar.gz"

      - name: Upload Release Assets
        if: github.event_name == 'release'
        uses: actions/upload-release-asset@v1
        env:
          GITHUB_TOKEN: ${{ secrets.GITHUB_TOKEN }}
        with:
          upload_url: ${{ github.event.release.upload_url }}
          asset_path: "${{ env.BUILD_DIR }}/${{ steps.create_paths.outputs.artifact_name }}"
          # The asset name is constant so we can permanently link to
          # https://github.com/tenzir/vast/releases/latest/download/vast-linux-static.tar.gz
          # for a build of the latest release.
          asset_name: "${{ matrix.nix.target }}-linux-static.tar.gz"
          asset_content_type: application/gzip<|MERGE_RESOLUTION|>--- conflicted
+++ resolved
@@ -844,10 +844,6 @@
 
   build-nix:
     needs:
-<<<<<<< HEAD
-=======
-      - cancel-previous-runs
->>>>>>> 7a6d9f3f
       - determine-version
     name: Nix Static (${{ matrix.nix.target }})
     runs-on: ubuntu-20.04
