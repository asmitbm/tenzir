# Changelog

This changelog documents all notable user-facing changes of VAST.

Every entry has a category for which we use the following visual abbreviations:

- 🎁 feature
- 🧬 experimental feature
- ⚠️ change
- 🐞 bugfix

## Unreleased

<<<<<<< HEAD
- 🐞 A use after free bug would sometimes crash the node while it was shutting
  down. [#896](https://github.com/tenzir/vast/pull/896)
=======
- 🐞 The `export json` command now correctly unescapes its output.
  [#910](https://github.com/tenzir/vast/910)

- 🐞 VAST now correctly checks for control characters in inputs.
  [#910](https://github.com/tenzir/vast/910)
>>>>>>> e02f0453

- 🎁 VAST now has options to limit the amount of results produced by an
  invocation of `vast explore`. [#882](https://github.com/tenzir/vast/pull/882)

- 🎁 The `import json` command's type restrictions are more relaxed now, and can
  additionally convert from JSON strings to VAST internal data types.
  [#891](https://github.com/tenzir/vast/pull/891)

- 🎁 VAST now supports /etc/vast/vast.conf as an additional fallback for the
  configuration file. The following file locations are looked at in order: Path
  specified on the command line via `--config=path/to/vast.conf`, `vast.conf` in
  current working directory, `${INSATLL_PREFIX}/etc/vast/vast.conf`, and
  `/etc/vast/vast.conf`. [#898](https://github.com/tenzir/vast/pull/898)

## [2020.05.28]

- 🎁 VAST now ships with a schema suitable for Sysmon import.
  [#886](https://github.com/tenzir/vast/pull/886)

- 🎁 When importing events of a new or updated type, VAST now only requires the
  type to be specified once (e.g., in a schema file). For consecutive imports,
  the event type does not need to be specified again. A list of registered types
  can now be viewed using `vast status` under the key
  `node.type-registry.types`. [#875](https://github.com/tenzir/vast/pull/875)

- 🎁 When importing JSON data without knowing the type of the imported events a
  priori, VAST now supports automatic event type deduction based on the JSON
  object keys in the data. VAST selects a type _iff_ the set of fields match a
  known type. The `--type` / `-t` option to the `import` command restricts the
  matching to the set of types that share the provided prefix. Omitting `-t`
  attempts to match JSON against all known types. If only a single variant of a
  type is matched, the import falls back to the old behavior and fills in `nil`
  for mismatched keys.
  [#875](https://github.com/tenzir/vast/pull/875)

- 🎁 VAST now prints a message when it is waiting for user input to read
  a query from a terminal.
  [#878](https://github.com/tenzir/vast/pull/878)

- ⚠️ Spreading a query over multiple command line arguments in commands
  like explore/export/pivot/etc. has been deprecated.
  [#878](https://github.com/tenzir/vast/pull/878)

- 🧬 Added a new `explore` command to VAST that can be used to
  show data records within a certain time from the results of a query.
  [#873](https://github.com/tenzir/vast/pull/873)
  [#877](https://github.com/tenzir/vast/pull/877)

- ⚠️ The command line flag for disabling the accountant has been renamed to
  `--disable-metrics` to more accurately reflect its intended purpose. The
  internal `vast.statistics` event has been renamed to `vast.metrics`.
  [#870](https://github.com/tenzir/vast/pull/870)

- 🎁 All input parsers now support mixed `\n` and `\r\n` line endings.
  [#865](https://github.com/tenzir/vast/pull/847)

- 🐞 Fixed a bug that caused `vast import` processes to produce `'default'`
  table slices, despite having the `'arrow'` type as the default.
  [#866](https://github.com/tenzir/vast/pull/866)

- 🐞 Fixed a bug where setting the `logger.file-verbosity` in the config file
  would not have an effect. [#866](https://github.com/tenzir/vast/pull/866)

- 🐞 The parser for Zeek tsv data used to ignore attributes that were defined
  for the Zeek-specific types in the schema files. It has been modified to
  respect and prefer the specified attributes for the fields that are present
  in the input data. [#847](https://github.com/tenzir/vast/pull/847)

# [2020.04.29]

- 🐞 The `stop` command always returned immediately, regardless of whether it
  succeeded. It now blocks until the remote node shut down properly or returns
  an error exit code upon failure.
  [#849](https://github.com/tenzir/vast/pull/849)

- ⚠️ The option `--skip-candidate-checks` / `-s` for the `count` command
  was renamed to `--estimate` / `-e`.
  [#843](https://github.com/tenzir/vast/pull/843)

- 🐞 For some queries, the index evaluated only a subset of all relevant
  partitions in a non-deterministic manner. Fixing a violated evaluation
  invariant now guarantees deterministic execution.
  [#842](https://github.com/tenzir/vast/pull/842)

- 🐞 Fixed a crash when importing data while a continuous export was running for
  unrelated events. [#830](https://github.com/tenzir/vast/pull/830)

- 🐞 Fixed a bug that could cause stalled input streams not to forward events to
  the index and archive components for the JSON, CSV, and Syslog readers, when
  the input stopped arriving but no EOF was sent. This is a follow-up to
  [#750](https://github.com/tenzir/vast/pull/750). A timeout now ensures that
  that the readers continue when some events were already handled, but the input
  appears to be stalled. [#835](https://github.com/tenzir/vast/pull/835)

- 🐞 Queries of the form `x != 80/tcp` were falsely evaluated as
  `x != 80/? && x != ?/tcp`. (The syntax in the second predicate does not yet
  exist; it only illustrates the bug.) Port inequality queries now correctly
  evaluate `x != 80/? || x != ?/tcp`. E.g., the result now contains values like
  `80/udp` and `80/?`, but also `8080/tcp`.
  [#834](https://github.com/tenzir/vast/pull/834)

- 🎁 Bash autocompletion for `vast` is now available via the autocomplete
  script located at `scripts/vast-completions.bash` in the VAST source tree.
  [#833](https://github.com/tenzir/vast/pull/833)

- ⚠️ The index specific options `max-partition-size`, `max-resident-partitions`,
  `max-taste-partitions`, and `max-queries` can now be specified on the command
  line when starting a node.
  [#728](https://github.com/tenzir/vast/pull/728)

- 🎁 Packet drop and discard statistics are now reported to the accountant for
  PCAP import, and are available using the keys `pcap-reader.recv`,
  `pcap-reader.drop`, `pcap-reader.ifdrop`, `pcap-reader.discard`, and
  `pcap-reader.discard-rate ` in the `vast.statistics` event. If the number of
  dropped packets exceeds a configurable threshold, VAST additionally warns
  about packet drops on the command line.
  [#827](https://github.com/tenzir/pull/827)
  [#844](https://github.com/tenzir/pull/844)

- ⚠️ The default bind address has been changed from `::` to `localhost`.
  [#828](https://github.com/tenzir/vast/pull/828)

- 🐞 Archive lookups are now interruptible. This change fixes an issue that
  caused consecutive exports to slow down the node, which improves the overall
  performance for larger databases considerably.
  [#825](https://github.com/tenzir/vast/pull/825)

## [2020.03.26]

- 🐞 An under-the-hood change to our parser-combinator framework makes sure that
  we do not discard possibly invalid input data up the the end of input. This
  uncovered a bug in our MRT/bgpdump integrations, which have thus been disabled
  (for now), and will be fixed at a later point in time.
  [#808](https://github.com/tenzir/vast/pull/808)

- ⚠️ The config option `system.log-directory` was deprecated and replaced
  by the new option `system.log-file`. All logs will now be written to a
  single file.
  [#806](https://github.com/tenzir/vast/pull/803)

- ⚠️ The log folder `vast.log/` in the current directory will not be created
  by default any more. Users must explicitly set the `system.file-verbosity`
  option if they wish to keep the old behavior.
  [#803](https://github.com/tenzir/vast/pull/803)

- 🎁 The new `vast import syslog` command allows importing Syslog messages
  as defined in [RFC5424](https://tools.ietf.org/html/rfc5424).
  [#770](https://github.com/tenzir/vast/pull/770)

- 🎁 The hash index has been re-enabled after it was outfitted with a new
  [high-performance hash map](https://github.com/Tessil/robin-map/)
  implementation that increased performance to the point where it is on par with
  the regular index. [#796](https://github.com/tenzir/vast/796)

- ⚠️ The VERBOSE log level has been added between INFO and DEBUG. This level
  is enabled at build time for all build types, making it possible to get more
  detailed logging output from release builds.
  [#787](https://github.com/tenzir/pull/787)

- ⚠️ The command line options prefix for changing CAF options was changed from
  `--caf#` to `--caf.`. [#797](https://github.com/tenzir/pull/797)

- 🐞 Expressions must now be parsed to the end of input. This fixes a bug that
  caused malformed queries to be evaluated until the parser failed. For example,
  the query `#type == "suricata.http" && .dest_port == 80` was erroneously
  evaluated as `#type == "suricata.http"` instead.
  [#791](https://github.com/tenzir/pull/791)

- ⚠️ The internal statistics event type `vast.account` has been renamed to
  `vast.statistics` for clarity. [#789](https://github.com/tenzir/pull/789)

- 🐞 The short option `-c` for setting the configuration file has been removed.
  The long option `--config` must now be used instead. This fixed a bug that did
  not allow for `-c` to be used for continuous exports.
  [#781](https://github.com/tenzir/pull/781)

- 🐞 Continuous export processes can now be stopped correctly. Before this
  change, the node showed an error message and the exporting process exited with
  a non-zero exit code. [#779](https://github.com/tenzir/pull/779)

- 🎁 The option `--disable-community-id` has been added to the `vast import
  pcap` command for disabling the automatic computation of Community IDs.
  [#777](https://github.com/tenzir/pull/777)

## [2020.02.27]

- 🐞 Continuously importing events from a Zeek process with a low rate of
  emitted events resulted in a long delay until the data would be included
  in the result set of queries. This is because the import process would
  buffer up to 10,000 events before sending them to the server as a batch.
  The algorithm has been tuned to flush its buffers if no data is available
  for more than 500 milliseconds.
  [#750](https://github.com/tenzir/vast/pull/750)

- ⚠️ Hash indices have been disabled again due to a performance regression.
  [#765](https://github.com/tenzir/vast/pull/765)

- ⚠️ The option `--directory` has been replaced by `--db-directory` and
  `log-directory`, which set directories for persistent state and log files
  respectively. The default log file path has changed from `vast.db/log` to
  `vast.log`. [#758](https://github.com/tenzir/vast/pull/758)

- ⚠️ VAST now supports (and requires) Apache Arrow >= 0.16.
  [#751](https://github.com/tenzir/vast/pull/751)

- ⚠️ The option `--historical` for export commands has been removed, as it was
  the default already. [#754](https://github.com/tenzir/vast/pull/754)

- 🎁 For users of the [Nix](https://nixos.org/nix/) package manager, expressions
  have been added to generate reproducible development environments with
  `nix-shell`.
  [#740](https://github.com/tenzir/vast/pull/740)

- ⚠️ The build system will from now on try use the CAF library from the system,
  if one is provided. If it is not found, the CAF submodule will be used as a
  fallback.
  [#740](https://github.com/tenzir/vast/pull/740)

## [2020.01.31]

- ⚠️ VAST is switching to a calendar-based versioning scheme starting with this
  release.
  [#739](https://github.com/tenzir/vast/pull/739)

- 🎁 When a record field has the `#index=hash` attribute, VAST will choose an
  optimized index implementation. This new index type only supports
  (in)equality queries and is therefore intended to be used with opaque types,
  such as unique identifiers or random strings.
  [#632](https://github.com/tenzir/vast/pull/632),
  [#726](https://github.com/tenzir/vast/pull/726)

- 🎁 An experimental new Python module enables querying VAST and processing
  results as [pyarrow](https://arrow.apache.org/docs/python/) tables.
  [#685](https://github.com/tenzir/vast/pull/685)

- 🐞 A bug in the quoted string parser caused a parsing failure if an escape
  character occurred in the last position.
  [#685](https://github.com/tenzir/vast/pull/685)

- ⚠️ Record field names can now be entered as quoted strings in the schema
  and expression languages. This lifts a restriction where JSON fields
  with whitespaces or special characters could not be ingested.
  [#685](https://github.com/tenzir/vast/pull/685)

- ⚠️ Two minor modifications were done in the parsing framework: (i) the parsers
  for enums and records now allow trailing separators, and (ii) the dash (`-`)
  was removed from the allowed characters of schema type names.
  [#706](https://github.com/tenzir/vast/pull/706)

- 🐞 The example configuration file contained an invalid section `vast`.
   This has been changed to the correct name `system`.
  [#705](https://github.com/tenzir/vast/pull/705)

- 🐞 A race condition in the index logic was able to lead to incomplete or empty
  result sets for `vast export`. [#703](https://github.com/tenzir/vast/pull/703)

- ⚠️ Build configuration defaults have been adapated for a better user
  experience. Installations are now relocatable by default, which can be
  reverted by configuring with `--without-relocatable`. Additionally, new sets
  of defaults named `--release` and `--debug` (renamed from `--dev-mode`) have
  been added. [#695](https://github.com/tenzir/vast/pull/695)

- 🎁 On FreeBSD, a VAST installation now includes an rc.d script that
  simpliefies spinning up a VAST node. CMake installs the script at
  `PREFIX/etc/rc.d/vast`.
  [#693](https://github.com/tenzir/vast/pull/693)

- 🎁 The long option `--config`, which sets an explicit path to the VAST
  configuration file, now also has the short option `-c`.
  [#689](https://github.com/tenzir/vast/pull/689)

- 🎁 Added *Apache Arrow* as new export format. This allows users to export
  query results as Apache Arrow record batches for processing the results
  downstream, e.g., in Python or Spark.
  [#633](https://github.com/tenzir/vast/pull/633)

- 🐞 The import process did not print statistics when importing events over UDP.
  Additionally, warnings about dropped UDP packets are no longer shown per
  packet, but rather periodically reported in a readable format.
  [#662](https://github.com/tenzir/vast/pull/662)

- 🐞 Importing events over UDP with `vast import <format> --listen :<port>/udp`
  failed to register the accountant component. This caused an unexpected
  message warning to be printed on startup and resulted in losing import
  statistics. VAST now correctly registers the accountant.
  [#655](https://github.com/tenzir/vast/pull/655)

- 🐞 PCAP ingestion failed for traces containing VLAN tags. VAST now strips
  [IEEE 802.1Q](https://en.wikipedia.org/wiki/IEEE_802.1Q) headers instead of
  skipping VLAN-tagged packets.
  [#650](https://github.com/tenzir/vast/pull/650)

- 🐞 In some cases it was possible that a source would connect to a node before
  it was fully initialized, resulting in a hanging `vast import` process.
  [#647](https://github.com/tenzir/vast/pull/647)

- 🎁 The `import pcap` command now takes an optional snapshot length via
  `--snaplen`.  If the snapshot length is set to snaplen, and snaplen is less
  than the size of a packet that is captured, only the first snaplen bytes of
  that packet will be captured and provided as packet data.
  [#642](https://github.com/tenzir/vast/pull/642)

- ⚠️ The `import pcap` command no longer takes interface names via `--read,-r`,
  but instead from a separate option named `--interface,-i`. This change has
  been made for consistency with other tools.
  [#641](https://github.com/tenzir/vast/pull/641)

## [0.2] - 2019.10.30

- 🎁 The default schema for Suricata has been updated to support the new
  `suricata.smtp` event type in Suricata 5.

- 🎁 The `export null` command retrieves data, but never prints anything. Its
  main purpose is to make benchmarking VAST easier and faster.

- ⚠️ The query language has been extended to support expression of the form
  `X == /pattern/`, where `X` is a compatible LHS extractor. Previously,
  patterns only supports the match operator `~`. The two operators have the
  same semantics when one operand is a pattern.

- 🎁 The new `pivot` command retrieves data of a related type. It inspects each
  event in a query result to find an event of the requested type. If a common
  field exists in the schema definition of the requested type, VAST will
  dynamically create a new query to fetch the contextual data according to the
  type relationship. For example, if two records `T` and `U` share the same
  field `x`, and the user requests to pivot via `T.x == 42`, then VAST will
  fetch all data for `U.x == 42`. An example use case would be to pivot from a
  Zeek or Suricata log entry to the corresponding PCAP packets.
  VAST uses the field `community_id` to pivot between the logs and the packets.
  Pivoting is currently implemented for Suricata, Zeek (with [community ID
  computation](https://github.com/corelight/bro-community-id) enabled), and
  PCAP.

- 🎁 The new `infer` command performs schema inference of input data. The
  command can deduce the input format and creates a schema definition that is
  sutable to use with the supplied data. Supported input types include Zeek TSV
  and JSONLD.

- 🐞 The user environments `LDFLAGS` were erroneously passed to `ar`. Instead,
  the user environments `ARFLAGS` are now used.

- 🐞 Exporting data with `export -n <count>` crashed when `count` was a
  multiple of the table slice size. The command now works as expected.

- 🎁 The newly added `count` comman allows counting hits for a query without
  exporting data.

- 🎁 Commands now support a `--documentation` option, which returns
  Markdown-formatted documentation text.

- ⚠️ CAF and Broker are no longer required to be installed prior to building
  VAST. These dependencies are now tracked as git submodules to ensure version
  compatibility. Specifying a custom build is still possible via the CMake
  variables `CAF_ROOT_DIR` and `BROKER_ROOT_DIR`.

- ⚠️ When exporting data in `pcap` format, it is no longer necessary to
  manually restrict the query by adding the predicate `#type == "pcap.packet"`
  to the expression. This now happens automatically because only this type
  contains the raw packet data.

- 🐞 Queries of the form `#type ~ /pattern/` used to be rejected erroneously.
  The validation code has been corrected and such queries are now working
  as expected.

- 🐞 When specifying `enum` types in the schema, ingestion failed because there
  did not exist an implementation for such types. It is now possible to use
  define enumerations in schema as expected and query them as strings.

- 🐞 Queries with the less `<` or greater `>` operators produced off-by-one
  results for the `duration` when the query contained a finer resolution than
  the index. The operator now works as expected.

- 🎁 A new schema for Argus CSV output has been added. It parses the output of
  `ra(1)`, which produces CSV output when invoked with `-L 0 -c ,`.

- ⚠️ When defining schema attributes in key-value pair form, the value no
  longer requires double-quotes. For example, `#foo=x` is now the same as
  `#foo="x"`. The form without double-quotes consumes the input until the next
  space and does not support escaping. In case an attribute value contains
  whitespace, double-quotes must be provided, e.g., `#foo="x y z"`.

- 🎁 The schema language now supports comments. A double-slash (`//`) begins a
  comment. Comments last until the end of the line, i.e., until a newline
  character (`\n`).

- ⚠️ The PCAP packet type gained the additional field `community_id` that
  contains the [Community ID](https://github.com/corelight/community-id-spec)
  flow hash. This identifier facilitates pivoting to a specific flow from data
  sources with connnection-level information, such Zeek or Suricata logs.

- 🐞 Timestamps were always printed in millisecond resolution, which lead to
  loss of precision when the internal representation had a higher resolution.
  Timestamps are now rendered up to nanosecond resolution - the maximum
  resolution supported.

- 🎁 The `import` command now supports CSV formatted data. The type for each
  column is automatically derived by matching the column names from the CSV
  header in the input with the available types from the schema definitions.

- 🐞 All query expressions in the form `#type != X` were falsely evaluated as
  `#type == X` and consequently produced wrong results. These expressions now
  behave as expected.

- 🐞 Parsers for reading log input that relied on recursive rules leaked memory
  by creating cycling references. All recursive parsers have been updated to
  break such cycles and thus no longer leak memory.

- ⚠️ Log files generally have some notion of timestamp for recorded events. To
  make the query language more intuitive, the syntax for querying time points
  thus changed from `#time` to `#timestamp`. For example,
  `#time > 2019-07-02+12:00:00` now reads `#timestamp > 2019-07-02+12:00:00`.

- 🎁 Configuring how much status information gets printed to STDERR previously
  required obscure config settings. From now on, users can simply use
  `--verbosity=<level>,-v <level>`, where `<level>` is one of `quiet`, `error`,
  `warn`, `info`, `debug`, or `trace`. However, `debug` and `trace` are only
  available for debug builds (otherwise they fall back to log level `info`).

- 🎁 The query expression language now supports *data predicates*, which are a
  shorthand for a type extractor in combination with an equality operator. For
  example, the data predicate `6.6.6.6` is the same as `:addr == 6.6.6.6`.

- 🐞 The Zeek reader failed upon encountering logs with a `double` column, as
  it occurs in `capture_loss.log`. The Zeek parser generator has been fixed to
  handle such types correctly.

- 🐞 Some queries returned duplicate events because the archive did not filter
  the result set properly. This no longer occurs after fixing the table slice
  filtering logic.

- 🎁 The `index` object in the output from `vast status` has a new field
  `statistics` for a high-level summary of the indexed data. Currently, there
  exists a nested `layouts` objects with per-layout statistics about the number
  of events indexed.

- 🎁 The `accountant` object in the output from `vast status` has a new field
  `log-file` that points to the filesystem path of the accountant log file.

- ⚠️ Default schema definitions for certain `import` formats changed from
  hard-coded to runtime-evaluated. The default location of the schema
  definition files is `$(dirname vast-executable)`/../share/vast/schema.
  Currently this is used for the Suricata JSON log reader.

- ⚠️ The default directory name for persistent state changed from `vast` to
  `vast.db`. This makes it possible to run `./vast` in the current directory
  without having to specify a different state directory on the command line.

- ⚠️ Nested types are from now on accessed by the `.`-syntax. This means
  VAST now has a unified syntax to select nested types and fields.
  For example, what used to be `zeek::http` is now just `zeek.http`.

- 🎁 Data extractors in the query language can now contain a type prefix.
  This enables an easier way to extract data from a specific type. For example,
  a query to look for Zeek conn log entries with responder IP address 1.2.3.4
  had to be written with two terms, `#type == zeek.conn && id.resp_h == 1.2.3.4`,
  because the nested id record can occur in other types as well. Such queries
  can now written more tersely as `zeek.conn.id.resp_h == 1.2.3.4`.

- 🎁 VAST gained support for importing Suricata JSON logs. The import command
  has a new suricata format that can ingest EVE JSON output.

- 🎁 The data parser now supports `count` and `integer` values according to the
  *International System for Units (SI)*. For example, `1k` is equal to `1000`
  and `1Ki` equal to `1024`.

- 🐞 The `map` data parser did not parse negative values correctly. It was not
  possible to parse strings of the form `"{-42 -> T}"` because the parser
  attempted to parse the token for the empty map `"{-}"` instead.

- 🎁 VAST can now ingest JSON data. The `import` command gained the `json`
  format, which allows for parsing line-delimited JSON (LDJSON) according to a
  user-selected type with `--type`. The `--schema` or `--schema-file` options
  can be used in conjunction to supply custom types. The JSON objects in
  the input must match the selected type, that is, the keys of the JSON object
  must be equal to the record field names and the object values must be
  convertible to the record field types.

- 🐞 The CSV printer of the `export` command used to insert 2 superfluous
  fields when formatting an event: The internal event ID and a deprecated
  internal timestamp value. Both fields have been removed from the output,
  bringing it into line with the other output formats.

- ⚠️ The (internal) option `--node` for the `import` and `export` commands
  has been renamed from `-n` to `-N`, to allow usage of `-n` for
  `--max-events`.

- 🎁 For symmetry to the `export` command, the `import` command gained the
  `--max-events,n` option to limit the number of events that will be imported.

- ⚠️ To make the export option to limit the number of events to be exported
  more idiomatic, it has been renamed from `--events,e` to `--max-events,n`.
  Now `vast export -n 42` generates at most 42 events.

- 🐞 When a node terminates during an import, the client process remained
  unaffected and kept processing input. Now the client terminates when a
  remote node terminates.

- 🎁 The `import` command gained the `--listen,l` option to receive input
  from the network. Currently only UDP is supported. Previously, one had to use
  a clever netcat pipe with enough receive buffer to achieve the same effect,
  e.g., `nc -I 1500 -p 4200 | vast import pcap`. Now this pipe degenerates to
  `vast import pcap -l`.

- 🎁 The new `--disable-accounting` option shuts off periodic gathering of
  system telemetry in the accountant actor. This also disables output in the
  `accounting.log`.

- 🐞 Evaluation of predicates with negations return incorrect results. For
  example, the expression `:addr !in 10.0.0.0/8` created a disjunction of all
  fields to which `:addr` resolved, without properly applying De-Morgan. The
  same bug also existed for key extractors. De-Morgan is now applied properly
  for the operations `!in` and `!~`.


## [0.1] - 2019.02.28

This is the first official release.

[0.1]: https://github.com/tenzir/vast/releases/tag/0.1
[0.2]: https://github.com/tenzir/vast/releases/tag/0.2
[2020.01.31]: https://github.com/tenzir/vast/releases/tag/2020.01.31
[2020.02.27]: https://github.com/tenzir/vast/releases/tag/2020.02.27
[2020.03.26]: https://github.com/tenzir/vast/releases/tag/2020.03.26
[2020.04.29]: https://github.com/tenzir/vast/releases/tag/2020.04.29
[2020.05.28]: https://github.com/tenzir/vast/releases/tag/2020.05.28<|MERGE_RESOLUTION|>--- conflicted
+++ resolved
@@ -11,16 +11,14 @@
 
 ## Unreleased
 
-<<<<<<< HEAD
 - 🐞 A use after free bug would sometimes crash the node while it was shutting
   down. [#896](https://github.com/tenzir/vast/pull/896)
-=======
+
 - 🐞 The `export json` command now correctly unescapes its output.
   [#910](https://github.com/tenzir/vast/910)
 
 - 🐞 VAST now correctly checks for control characters in inputs.
   [#910](https://github.com/tenzir/vast/910)
->>>>>>> e02f0453
 
 - 🎁 VAST now has options to limit the amount of results produced by an
   invocation of `vast explore`. [#882](https://github.com/tenzir/vast/pull/882)
