#! /usr/bin/env bash

set -euo pipefail

echo 'deb http://deb.debian.org/debian bullseye-backports main' > /etc/apt/sources.list.d/backports.list 
apt-get update 
apt-get -y --no-install-recommends install \
    build-essential \
    ca-certificates \
    ccache \
    cmake-data/bullseye-backports \
    cmake/bullseye-backports \
    flatbuffers-compiler-dev \
    g++-10 \
    gcc-10 \
    git-core \
    gnupg2 gnupg-agent\
    jq \
    libasio-dev \
    libflatbuffers-dev \
    libfmt-dev \
    libhttp-parser-dev \
    libpcap-dev tcpdump \
<<<<<<< HEAD
=======
    libre2-dev \
    libsimdjson-dev \
>>>>>>> b0bdbf0b
    libspdlog-dev \
    libssl-dev \
    libunwind-dev \
    libxxhash-dev \
    libyaml-cpp-dev \
    lsb-release \
    ninja-build \
    pandoc \
    pkg-config \
    python3-dev \
    python3-pip \
    python3-venv \
    robin-map-dev \
    software-properties-common \
    wget

# Apache Arrow
wget "https://apache.jfrog.io/artifactory/arrow/$(lsb_release --id --short | tr 'A-Z' 'a-z')/apache-arrow-apt-source-latest-$(lsb_release --codename --short).deb"
apt-get -y --no-install-recommends install ./apache-arrow-apt-source-latest-$(lsb_release --codename --short).deb
apt-get update
apt-get -y --no-install-recommends install libarrow-dev=11.0.0-1 libprotobuf-dev libparquet-dev=11.0.0-1
rm ./apache-arrow-apt-source-latest-$(lsb_release --codename --short).deb

# Node 18.x and Yarn
wget -O - 'https://deb.nodesource.com/setup_18.x' | bash -
wget -O - 'https://dl.yarnpkg.com/debian/pubkey.gpg' | gpg --dearmor | tee /usr/share/keyrings/yarnkey.gpg >/dev/null
echo "deb [signed-by=/usr/share/keyrings/yarnkey.gpg] https://dl.yarnpkg.com/debian stable main" | tee /etc/apt/sources.list.d/yarn.list
apt-get update
apt-get -y install yarn

# Poetry
python3 -m pip install poetry<|MERGE_RESOLUTION|>--- conflicted
+++ resolved
@@ -21,11 +21,7 @@
     libfmt-dev \
     libhttp-parser-dev \
     libpcap-dev tcpdump \
-<<<<<<< HEAD
-=======
     libre2-dev \
-    libsimdjson-dev \
->>>>>>> b0bdbf0b
     libspdlog-dev \
     libssl-dev \
     libunwind-dev \
