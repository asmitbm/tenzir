{
  "url": "git@github.com:tenzir/vast-plugins",
  "ref": "main",
<<<<<<< HEAD
  "rev": "5784a532a52b806f9ca58ab27130c7fa99e30c01",
=======
  "rev": "8f6923f755b0d82014715a6469cfdcfa57ce69aa",
>>>>>>> a1c747e9
  "submodules": true,
  "shallow": true
}<|MERGE_RESOLUTION|>--- conflicted
+++ resolved
@@ -1,11 +1,7 @@
 {
   "url": "git@github.com:tenzir/vast-plugins",
   "ref": "main",
-<<<<<<< HEAD
-  "rev": "5784a532a52b806f9ca58ab27130c7fa99e30c01",
-=======
-  "rev": "8f6923f755b0d82014715a6469cfdcfa57ce69aa",
->>>>>>> a1c747e9
+  "rev": "ec7e5de32a38b94243d6af94cdeb7bcbad0c005f",
   "submodules": true,
   "shallow": true
 }