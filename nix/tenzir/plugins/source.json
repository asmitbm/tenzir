{
  "name": "tenzir-plugins",
  "url": "git@github.com:tenzir/tenzir-plugins",
  "ref": "main",
<<<<<<< HEAD
  "rev": "7adc900d36a6a7518f6e7c9ffee47d0efcb291fa",
=======
  "rev": "52f18879d661b5760846917844fee92d9abad91c",
>>>>>>> 1fa786fa
  "submodules": true,
  "shallow": true,
  "allRefs": true
}<|MERGE_RESOLUTION|>--- conflicted
+++ resolved
@@ -2,11 +2,7 @@
   "name": "tenzir-plugins",
   "url": "git@github.com:tenzir/tenzir-plugins",
   "ref": "main",
-<<<<<<< HEAD
-  "rev": "7adc900d36a6a7518f6e7c9ffee47d0efcb291fa",
-=======
-  "rev": "52f18879d661b5760846917844fee92d9abad91c",
->>>>>>> 1fa786fa
+  "rev": "de1c8c4b1a830777c410a229a06edaa1893139e1",
   "submodules": true,
   "shallow": true,
   "allRefs": true
