{
  "name": "tenzir-plugins",
  "url": "git@github.com:tenzir/tenzir-plugins",
  "ref": "main",
<<<<<<< HEAD
  "rev": "7b6d89a7bf7eb5623d5a10c787d7bea6b3709c60",
=======
  "rev": "8ee286e2066e628a12a142f0c66705f3dbbb170e",
>>>>>>> 74ea670b
  "submodules": true,
  "shallow": true,
  "allRefs": true
}<|MERGE_RESOLUTION|>--- conflicted
+++ resolved
@@ -2,11 +2,7 @@
   "name": "tenzir-plugins",
   "url": "git@github.com:tenzir/tenzir-plugins",
   "ref": "main",
-<<<<<<< HEAD
-  "rev": "7b6d89a7bf7eb5623d5a10c787d7bea6b3709c60",
-=======
-  "rev": "8ee286e2066e628a12a142f0c66705f3dbbb170e",
->>>>>>> 74ea670b
+  "rev": "a4e10aaa0d5422a3dc1f0df716ad15de2d7d1b18",
   "submodules": true,
   "shallow": true,
   "allRefs": true
