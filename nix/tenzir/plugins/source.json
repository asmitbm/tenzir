--- conflicted
+++ resolved
@@ -2,12 +2,8 @@
   "name": "tenzir-plugins",
   "url": "git@github.com:tenzir/tenzir-plugins",
   "ref": "main",
-<<<<<<< HEAD
-  "rev": "67df011ef00a35d4d71cc8fe6eb3cdcfcd6fe629",
-=======
-  "rev": "325371ad98302ad0a3c4ce5ba16339596805e30e",
->>>>>>> 09917735
   "submodules": true,
   "shallow": true,
-  "allRefs": true
+  "allRefs": true,
+  "rev": "2964d5db42a03b27f6f4a376873c42a22ae80d32"
 }