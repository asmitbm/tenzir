{
  "name": "tenzir-plugins",
  "url": "git@github.com:tenzir/tenzir-plugins",
  "ref": "main",
<<<<<<< HEAD
  "rev": "976374f84cf2114562ee1bd13cd240a787922797",
=======
  "rev": "5a5447b85d98bc611527bc7163f3ed94855c46fe",
>>>>>>> 7e1bb9e1
  "submodules": true,
  "shallow": true,
  "allRefs": true
}<|MERGE_RESOLUTION|>--- conflicted
+++ resolved
@@ -2,11 +2,7 @@
   "name": "tenzir-plugins",
   "url": "git@github.com:tenzir/tenzir-plugins",
   "ref": "main",
-<<<<<<< HEAD
-  "rev": "976374f84cf2114562ee1bd13cd240a787922797",
-=======
-  "rev": "5a5447b85d98bc611527bc7163f3ed94855c46fe",
->>>>>>> 7e1bb9e1
+  "rev": "0000000000000000000000000000000000000000",
   "submodules": true,
   "shallow": true,
   "allRefs": true
