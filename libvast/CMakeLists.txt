# ----------------------------------------------------------------------------
#                                   libvast
# ----------------------------------------------------------------------------

configure_file(${CMAKE_CURRENT_SOURCE_DIR}/vast/config.hpp.in
               ${CMAKE_CURRENT_BINARY_DIR}/vast/config.hpp)

include_directories(${CMAKE_CURRENT_SOURCE_DIR})
include_directories(${CMAKE_CURRENT_BINARY_DIR})

# Some CMake generators (e.g., XCode) require header files in
# addition to the sources.
file(GLOB_RECURSE libvast_headers "${CMAKE_CURRENT_SOURCE_DIR}/vast/*.hpp")

set(libvast_sources
  src/address.cpp
  src/attribute.cpp
  src/banner.cpp
  src/base.cpp
  src/batch.cpp
  src/bitmap.cpp
  src/chunk.cpp
  src/command.cpp
  src/compression.cpp
  src/concept/hashable/crc.cpp
  src/concept/hashable/xxhash.cpp
  src/data.cpp
<<<<<<< HEAD
  src/default_table_slice.cpp
=======
  src/defaults.cpp
>>>>>>> 3c0fbdf7
  src/detail/adjust_resource_consumption.cpp
  src/detail/compressedbuf.cpp
  src/detail/fdinbuf.cpp
  src/detail/fdistream.cpp
  src/detail/fdostream.cpp
  src/detail/fdoutbuf.cpp
  src/detail/line_range.cpp
  src/detail/make_io_stream.cpp
  src/detail/mmapbuf.cpp
  src/detail/posix.cpp
  src/detail/string.cpp
  src/detail/system.cpp
  src/detail/terminal.cpp
  src/die.cpp
  src/error.cpp
  src/event.cpp
  src/ewah_bitmap.cpp
  src/expression.cpp
  src/expression_visitors.cpp
  src/filesystem.cpp
  src/format/bgpdump.cpp
  src/format/bro.cpp
  src/format/csv.cpp
  src/format/mrt.cpp
  src/format/test.cpp
  src/http.cpp
  src/ids.cpp
  src/key.cpp
  src/null_bitmap.cpp
  src/operator.cpp
  src/pattern.cpp
  src/port.cpp
  src/schema.cpp
  src/segment_store.cpp
  src/subnet.cpp
  src/system/accountant.cpp
  src/system/application.cpp
  src/system/archive.cpp
  src/system/column_index.cpp
  src/system/configuration.cpp
  src/system/consensus.cpp
  src/system/default_application.cpp
  src/system/export_command.cpp
  src/system/exporter.cpp
  src/system/import_command.cpp
  src/system/importer.cpp
  src/system/index.cpp
  src/system/indexer.cpp
  src/system/indexer_manager.cpp
  src/system/indexer_stage_driver.cpp
  src/system/node.cpp
  src/system/node_command.cpp
  src/system/partition.cpp
  src/system/partition_index.cpp
  src/system/profiler.cpp
  src/system/reader_command_base.cpp
  src/system/remote_command.cpp
  src/system/signal_monitor.cpp
  src/system/spawn.cpp
  src/system/spawn_sink.cpp
  src/system/spawn_source.cpp
  src/system/start_command.cpp
  src/system/table_index.cpp
  src/system/task.cpp
  src/system/tracker.cpp
  src/system/writer_command_base.cpp
  src/table.cpp
  src/time.cpp
  src/type.cpp
  src/uuid.cpp
  src/value.cpp
  src/value_index.cpp
  src/view.cpp
  src/wah_bitmap.cpp
)

if (PCAP_FOUND)
  set(libvast_sources ${libvast_sources}
    src/system/pcap_reader_command.cpp
    src/system/pcap_writer_command.cpp
    src/format/pcap.cpp)
endif ()

set(libvast_libs ${CAF_LIBRARIES})

if (VAST_ENABLE_ASSERTIONS)
  set(libvast_libs ${libvast_libs} ${Backtrace_LIBRARIES})
endif ()

if (SNAPPY_FOUND)
  set(libvast_libs ${libvast_libs} ${SNAPPY_LIBRARIES})
endif ()

if (PCAP_FOUND)
  set(libvast_libs ${libvast_libs} ${PCAP_LIBRARIES})
endif ()

# Always link with -lprofile if we have Gperftools.
if (GPERFTOOLS_FOUND)
  set(libvast_libs ${libvast_libs} ${GPERFTOOLS_PROFILER})
endif ()

# Only link against tcmalloc if requested.
if (GPERFTOOLS_FOUND AND VAST_USE_PERFTOOLS_HEAP_PROFILER)
  set(libvast_libs ${libvast_libs} ${GPERFTOOLS_TCMALLOC})
endif ()

add_library(libvast SHARED ${libvast_sources} ${libvast_headers})
set_target_properties(libvast
  PROPERTIES
  SOVERSION ${VERSION_MAJOR}
  VERSION ${VERSION_MAJOR}.${VERSION_MINOR}
  OUTPUT_NAME vast)

target_link_libraries(libvast ${libvast_libs})

# Install libvast in PREFIX/lib and headers in PREFIX/include/vast.
install(TARGETS libvast DESTINATION lib)
install(DIRECTORY vast/
        DESTINATION include/vast FILES_MATCHING PATTERN "*.hpp")

# Install generated config header.
install(DIRECTORY "${CMAKE_CURRENT_BINARY_DIR}/vast/"
        DESTINATION include/vast FILES_MATCHING PATTERN "*.hpp")

# ----------------------------------------------------------------------------
#                                 unit tests
# ----------------------------------------------------------------------------

# Bro logs.
set (test_data "#ifndef TEST_DATA\n#define TEST_DATA")
set(test_data "${test_data}\n\nnamespace bro {\n")
file(GLOB logs test/logs/bro/*)
foreach (log ${logs})
  get_filename_component(log_basename ${log} NAME_WE)
  set (this "constexpr auto ${log_basename} = \"${log}\";")
  set (test_data "${test_data}\n${this}")
endforeach ()
set(test_data "${test_data}\n\n} // namespace bro")

# Bgpdump logs.
set(test_data "${test_data}\n\nnamespace bgpdump {\n")
file(GLOB logs test/logs/bgpdump/*.txt)
foreach (log ${logs})
  get_filename_component(log_basename ${log} NAME_WE)
  set (this "constexpr auto ${log_basename} = \"${log}\";")
  set (test_data "${test_data}\n${this}")
endforeach ()
set(test_data "${test_data}\n\n} // namespace bgpdump")

# MRT logs.
set(test_data "${test_data}\n\nnamespace mrt {\n")
file(GLOB logs test/logs/mrt/*)
foreach (log ${logs})
  get_filename_component(log_basename ${log} NAME_WE)
  set (this "constexpr auto ${log_basename} = \"${log}\";")
  set (test_data "${test_data}\n${this}")
endforeach ()
set(test_data "${test_data}\n\n} // namespace mrt")

# PCAP traces.
set(test_data "${test_data}\n\nnamespace traces {\n")
file(GLOB traces test/traces/*.pcap)
foreach (trace ${traces})
  get_filename_component(trace_basename ${trace} NAME_WE)
  set(this "constexpr auto ${trace_basename} = \"${trace}\";")
  set(test_data "${test_data}\n${this}")
endforeach ()
set(test_data "${test_data}\n\n} // namespace traces")
set(test_data "${test_data}\n\n#endif")

configure_file(test/data.hpp.in ${CMAKE_CURRENT_BINARY_DIR}/test/data.hpp)

include_directories(
  ${CMAKE_SOURCE_DIR}/libvast
  ${CMAKE_BINARY_DIR}/libvast
  ${CMAKE_CURRENT_SOURCE_DIR}/test
  ${CMAKE_CURRENT_BINARY_DIR}/test)

set(tests
  test/address.cpp
  test/batch.cpp
  test/binner.cpp
  test/bitmap.cpp
  test/bitmap_index.cpp
  test/bits.cpp
  test/bitvector.cpp
  test/byte.cpp
  test/cache.cpp
  test/chunk.cpp
  test/coder.cpp
  test/command.cpp
  test/compressedbuf.cpp
  test/data.cpp
<<<<<<< HEAD
  test/default_table_slice.cpp
=======
  test/detail/flat_lru_cache.cpp
>>>>>>> 3c0fbdf7
  test/endpoint.cpp
  test/event.cpp
  test/expression.cpp
  test/expression_evaluation.cpp
  test/expression_parseable.cpp
  test/filesystem.cpp
  test/fixtures/events.cpp
  test/format/bro.cpp
  test/format/mrt.cpp
  test/format/writer.cpp
  test/hash.cpp
  test/http.cpp
  test/ids.cpp
  test/iterator.cpp
  test/json.cpp
  test/key.cpp
  test/main.cpp
  test/mmapbuf.cpp
  test/offset.cpp
  test/parse_data.cpp
  test/parseable.cpp
  test/pattern.cpp
  test/polymorphic_visitor.cpp
  test/port.cpp
  test/printable.cpp
  test/range_map.cpp
  test/save_load.cpp
  test/schema.cpp
  test/serialization.cpp
  test/span.cpp
  test/stack.cpp
  test/string.cpp
  test/subnet.cpp
  test/system/archive.cpp
  test/system/column_index.cpp
  test/system/consensus.cpp
  test/system/exporter.cpp
  test/system/importer.cpp
  test/system/index.cpp
  test/system/indexer.cpp
  test/system/indexer_stage_driver.cpp
  test/system/key_value_store.cpp
  test/system/partition.cpp
  test/system/partition_index.cpp
  test/system/queries.cpp
  test/system/replicated_store.cpp
  test/system/sink.cpp
  test/system/source.cpp
  test/system/table_index.cpp
  test/system/task.cpp
  test/time.cpp
  test/type.cpp
  test/uuid.cpp
  test/value.cpp
  test/value_index.cpp
  test/vector_map.cpp
  test/vector_set.cpp
  test/view.cpp
  test/word.cpp
)

if (PCAP_FOUND)
  set(tests ${tests} test/format/pcap.cpp)
endif ()

if (VAST_USE_OPENCL)
  set(tests ${tests} test/system/opencl.cpp)
endif ()

add_executable(vast-test ${tests})
target_link_libraries(vast-test libvast ${CMAKE_THREAD_LIBS_INIT})

#
# Generate CMake tests
#

# Helper macro to construct a CMake test from a VAST test suite.
macro(make_test suite)
  string(REPLACE " " "_" test_name ${suite})
  set(vast_test ${EXECUTABLE_OUTPUT_PATH}/vast-test)
  add_test(${test_name} ${vast_test} -v 3 -r 60 -s "^${suite}$" ${ARGN})
endmacro()

# Find all test suites.
foreach(test ${tests})
  file(STRINGS ${test} contents)
  foreach(line ${contents})
    if ("${line}" MATCHES "SUITE")
      string(REGEX REPLACE "#define SUITE \(.*\)" "\\1" suite ${line})
      list(APPEND suites ${suite})
    endif()
  endforeach()
endforeach()
list(REMOVE_DUPLICATES suites)

enable_testing()

foreach(suite ${suites})
  make_test("${suite}")
endforeach ()<|MERGE_RESOLUTION|>--- conflicted
+++ resolved
@@ -25,11 +25,8 @@
   src/concept/hashable/crc.cpp
   src/concept/hashable/xxhash.cpp
   src/data.cpp
-<<<<<<< HEAD
   src/default_table_slice.cpp
-=======
   src/defaults.cpp
->>>>>>> 3c0fbdf7
   src/detail/adjust_resource_consumption.cpp
   src/detail/compressedbuf.cpp
   src/detail/fdinbuf.cpp
@@ -224,11 +221,8 @@
   test/command.cpp
   test/compressedbuf.cpp
   test/data.cpp
-<<<<<<< HEAD
   test/default_table_slice.cpp
-=======
   test/detail/flat_lru_cache.cpp
->>>>>>> 3c0fbdf7
   test/endpoint.cpp
   test/event.cpp
   test/expression.cpp
