--- conflicted
+++ resolved
@@ -40,7 +40,6 @@
                   "estimate counts should not evaluate expressions");
       std::shared_ptr<arrow::RecordBatch> batch{};
       auto num_hits = uint64_t{};
-<<<<<<< HEAD
       for (const auto& slice : slices) {
         if (!tailored_expr) {
           auto expr = tailor(query_context.expr, slice.layout());
@@ -48,15 +47,9 @@
             return expr.error();
           tailored_expr = std::move(*expr);
         }
-        auto result = count_matching(slice, *tailored_expr, query_context.ids);
-        num_hits += result;
-        self->send(count.sink, result);
+        num_hits += count_matching(slice, *tailored_expr, query_context.ids);
       }
-=======
-      for (const auto& slice : slices)
-        num_hits += count_matching(slice, *expr, {});
       self->send(count.sink, num_hits);
->>>>>>> fd4a35a5
       return num_hits;
     },
     [&](const query_context::extract& extract) -> caf::expected<uint64_t> {
