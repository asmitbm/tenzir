--- conflicted
+++ resolved
@@ -65,13 +65,8 @@
   MESSAGE("serialization");
   std::vector<char> buf;
   CHECK_EQUAL(detail::serialize(buf, idx), caf::none);
-<<<<<<< HEAD
   auto idx2 = index_type{type{real_type{}}, opts};
-  REQUIRE_EQUAL(detail::deserialize(buf, idx2), caf::none);
-=======
-  auto idx2 = index_type{legacy_real_type{}, opts};
   REQUIRE_EQUAL(detail::legacy_deserialize(buf, idx2), true);
->>>>>>> 38fbb85d
   result = idx2.lookup(relational_operator::not_equal, make_data_view(4711.14));
   CHECK_EQUAL(to_string(unbox(result)), "1110111");
 }
@@ -139,13 +134,8 @@
   MESSAGE("serialization");
   std::vector<char> buf;
   CHECK_EQUAL(detail::serialize(buf, idx), caf::none);
-<<<<<<< HEAD
   arithmetic_index<vast::time> idx2{type{time_type{}}, opts};
-  CHECK_EQUAL(detail::deserialize(buf, idx2), caf::none);
-=======
-  arithmetic_index<vast::time> idx2{legacy_time_type{}, opts};
   CHECK_EQUAL(detail::legacy_deserialize(buf, idx2), true);
->>>>>>> 38fbb85d
   eighteen = idx2.lookup(relational_operator::greater_equal,
                          make_data_view(unbox(ts)));
   CHECK(to_string(*eighteen) == "000101");
